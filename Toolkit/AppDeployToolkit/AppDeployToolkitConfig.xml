--- conflicted
+++ resolved
@@ -48,17 +48,13 @@
         <!-- Specify maximum file size limit for log file in megabytes (MB). -->
         <Toolkit_LogWriteToHost>True</Toolkit_LogWriteToHost>
         <!-- Specify if log messages should be written to the console. -->
-<<<<<<< HEAD
-        <Toolkit_LogDoNotAppend>True</Toolkit_LogDoNotAppend>
-=======
-    <Toolkit_LogDoNotAppend>False</Toolkit_LogDoNotAppend>
->>>>>>> b24b490e
-		<!-- Specify if an existing log file should not be appended to. -->
+        <Toolkit_LogDoNotAppend>False</Toolkit_LogDoNotAppend>
+        <!-- Specify if an existing log file should not be appended to. -->
         <Toolkit_UseRobocopy>True</Toolkit_UseRobocopy>
-		<!-- Specify if Robocopy should be used with the Copy-File function. -->
+        <!-- Specify if Robocopy should be used with the Copy-File function. -->
         <Toolkit_CachePath>$envProgramData\SoftwareCache</Toolkit_CachePath>
-		<!-- Specify the path for the cache folder --> 
-	</Toolkit_Options>
+        <!-- Specify the path for the cache folder --> 
+    </Toolkit_Options>
     <!--Toolkit Options-->
 
     <!--Toast Notification Options-->
