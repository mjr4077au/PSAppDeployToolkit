--- conflicted
+++ resolved
@@ -68,11 +68,7 @@
 	[string]$appLang = 'EN'
 	[string]$appRevision = '01'
 	[string]$appScriptVersion = '1.0.0'
-<<<<<<< HEAD
 	[string]$appScriptDate = '13/04/2020'
-=======
-	[string]$appScriptDate = '28/03/2020'
->>>>>>> 3b7b883c
 	[string]$appScriptAuthor = '<author name>'
 	##*===============================================
 	## Variables: Install Titles (Only set here to override defaults set by the toolkit)
@@ -87,13 +83,8 @@
 
 	## Variables: Script
 	[string]$deployAppScriptFriendlyName = 'Deploy Application'
-<<<<<<< HEAD
 	[version]$deployAppScriptVersion = [version]'3.8.2'
 	[string]$deployAppScriptDate = '13/04/2020'
-=======
-	[version]$deployAppScriptVersion = [version]'3.8.1'
-	[string]$deployAppScriptDate = '28/03/2020'
->>>>>>> 3b7b883c
 	[hashtable]$deployAppScriptParameters = $psBoundParameters
 
 	## Variables: Environment
@@ -217,7 +208,7 @@
 		## Handle Zero-Config MSI Repairs
 		If ($useDefaultMsi) {
 			[hashtable]$ExecuteDefaultMSISplat =  @{ Action = 'Repair'; Path = $defaultMsiFile; }; If ($defaultMstFile) { $ExecuteDefaultMSISplat.Add('Transform', $defaultMstFile) }
-			Execute-MSI @ExecuteDefaultMSISplat
+		Execute-MSI @ExecuteDefaultMSISplat
 		}
 		# <Perform Repair tasks here>
 
